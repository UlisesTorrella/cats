--- conflicted
+++ resolved
@@ -332,8 +332,6 @@
   .settings(testingDependencies)
   .dependsOn(core.jvm % Test)
 
-<<<<<<< HEAD
-ThisBuild / tlSitePublishBranch := Some("topic/sbt-typelevel-site")
 lazy val docs = project
   .in(file("site"))
   .enablePlugins(TypelevelSitePlugin)
@@ -342,9 +340,9 @@
     laikaConfig ~= { _.withRawContent },
     tlSiteApiUrl := Some(url("https://typelevel.org/cats/api/")),
     tlSiteRelatedProjects := Seq(
-      "Cats Effect" -> url("https://typelevel.org/cats-effect"),
+      TypelevelProject.CatsEffect,
       "Mouse" -> url("https://typelevel.org/mouse"),
-      "Discipline" -> url("https://github.com/typelevel/discipline")
+      TypelevelProject.Discipline
     ),
     libraryDependencies ++= Seq(
       "org.typelevel" %%% "discipline-munit" % disciplineMunitVersion
@@ -352,13 +350,7 @@
   )
   .dependsOn(core.jvm, free.jvm, laws.jvm)
 
-ThisBuild / organization := "org.typelevel"
-ThisBuild / organizationName := "Typelevel"
-ThisBuild / organizationHomepage := Some(url("https://typelevel.org"))
-ThisBuild / licenses += License.MIT
-=======
 ThisBuild / licenses := List(License.MIT)
->>>>>>> 665d8f79
 ThisBuild / developers ++= List(
   tlGitHubDev("ceedubs", "Cody Allen"),
   tlGitHubDev("rossabaker", "Ross Baker"),
