import com.typesafe.sbt.pgp.PgpKeys.publishSigned
import com.typesafe.sbt.SbtSite.SiteKeys._
import com.typesafe.sbt.SbtGhPages.GhPagesKeys._
import sbtunidoc.Plugin.UnidocKeys._
import ReleaseTransformations._
import ScoverageSbtPlugin._

lazy val botBuild = settingKey[Boolean]("Build by TravisCI instead of local dev environment")

lazy val scoverageSettings = Seq(
  ScoverageKeys.coverageMinimum := 60,
  ScoverageKeys.coverageFailOnMinimum := false,
  ScoverageKeys.coverageHighlighting := scalaBinaryVersion.value != "2.10",
  ScoverageKeys.coverageExcludedPackages := "cats\\.bench\\..*"
)

lazy val buildSettings = Seq(
  organization := "org.typelevel",
  scalaVersion := "2.11.8",
  crossScalaVersions := Seq("2.10.6", "2.11.8")
)

lazy val catsDoctestSettings = Seq(
  doctestWithDependencies := false
) ++ doctestSettings

lazy val kernelSettings = Seq(
  // don't warn on value discarding because it's broken on 2.10 with @sp(Unit)
  scalacOptions ++= commonScalacOptions.filter(_ != "-Ywarn-value-discard"),
  resolvers ++= Seq(
    Resolver.sonatypeRepo("releases"),
    Resolver.sonatypeRepo("snapshots")),
  parallelExecution in Test := false,
  scalacOptions in (Compile, doc) := (scalacOptions in (Compile, doc)).value.filter(_ != "-Xfatal-warnings")
) ++ warnUnusedImport

lazy val commonSettings = Seq(
  scalacOptions ++= commonScalacOptions,
  resolvers ++= Seq(
    "bintray/non" at "http://dl.bintray.com/non/maven",
    Resolver.sonatypeRepo("releases"),
    Resolver.sonatypeRepo("snapshots")
  ),
  libraryDependencies ++= Seq(
    "com.github.mpilquist" %%% "simulacrum" % "0.7.0",
    "org.typelevel" %%% "machinist" % "0.4.1",
    compilerPlugin("org.scalamacros" %% "paradise" % "2.1.0" cross CrossVersion.full),
    compilerPlugin("org.spire-math" %% "kind-projector" % "0.6.3")
  ),
  parallelExecution in Test := false,
  scalacOptions in (Compile, doc) := (scalacOptions in (Compile, doc)).value.filter(_ != "-Xfatal-warnings")
) ++ warnUnusedImport

lazy val tagName = Def.setting{
 s"v${if (releaseUseGlobalVersion.value) (version in ThisBuild).value else version.value}"
}

lazy val commonJsSettings = Seq(
  scalacOptions += {
    val tagOrHash =
      if(isSnapshot.value) sys.process.Process("git rev-parse HEAD").lines_!.head
      else tagName.value
    val a = (baseDirectory in LocalRootProject).value.toURI.toString
    val g = "https://raw.githubusercontent.com/typelevel/cats/" + tagOrHash
    s"-P:scalajs:mapSourceURI:$a->$g/"
  },
  scalaJSStage in Global := FastOptStage,
  parallelExecution := false,
  // Using Rhino as jsEnv to build scala.js code can lead to OOM, switch to PhantomJS by default
  scalaJSUseRhino := false,
  requiresDOM := false,
  jsEnv := NodeJSEnv().value,
  // Only used for scala.js for now
  botBuild := sys.props.getOrElse("CATS_BOT_BUILD", default="false") == "true",
  // batch mode decreases the amount of memory needed to compile scala.js code
  scalaJSOptimizerOptions := scalaJSOptimizerOptions.value.withBatchMode(botBuild.value)
)

lazy val commonJvmSettings = Seq(
  testOptions in Test += Tests.Argument(TestFrameworks.ScalaTest, "-oDF")
// currently sbt-doctest doesn't work in JS builds, so this has to go in the
// JVM settings. https://github.com/tkawachi/sbt-doctest/issues/52
) ++ catsDoctestSettings

lazy val catsSettings = buildSettings ++ commonSettings ++ publishSettings ++ scoverageSettings

lazy val scalacheckVersion = "1.12.5"

lazy val disciplineDependencies = Seq(
  libraryDependencies += "org.scalacheck" %%% "scalacheck" % scalacheckVersion,
  libraryDependencies += "org.typelevel" %%% "discipline" % "0.4")

lazy val testingDependencies = Seq(
  libraryDependencies += "org.typelevel" %%% "catalysts-platform" % "0.0.2",
  libraryDependencies += "org.typelevel" %%% "catalysts-macros" % "0.0.2" % "test",
  libraryDependencies += "org.scalatest" %%% "scalatest" % "3.0.0-M7" % "test")

/**
 * Remove 2.10 projects from doc generation, as the macros used in the projects
 * cause problems generating the documentation on scala 2.10. As the APIs for 2.10
 * and 2.11 are the same this has no effect on the resultant documentation, though
 * it does mean that the scaladocs cannot be generated when the build is in 2.10 mode.
 */
def noDocProjects(sv: String): Seq[ProjectReference] = CrossVersion.partialVersion(sv) match {
    case Some((2, 10)) => Seq[ProjectReference](coreJVM)
    case _ => Nil
  }

lazy val docSettings = Seq(
  autoAPIMappings := true,
  unidocProjectFilter in (ScalaUnidoc, unidoc) :=
    inProjects(coreJVM, freeJVM) -- inProjects(noDocProjects(scalaVersion.value): _*),
  site.addMappingsToSiteDir(mappings in (ScalaUnidoc, packageDoc), "api"),
  site.addMappingsToSiteDir(tut, "_tut"),
  ghpagesNoJekyll := false,
  siteMappings += file("CONTRIBUTING.md") -> "contributing.md",
  scalacOptions in (ScalaUnidoc, unidoc) ++= Seq(
    "-Xfatal-warnings",
    "-doc-source-url", scmInfo.value.get.browseUrl + "/tree/master€{FILE_PATH}.scala",
    "-sourcepath", baseDirectory.in(LocalRootProject).value.getAbsolutePath,
    "-diagrams"
  ),
  git.remoteRepo := "git@github.com:typelevel/cats.git",
  includeFilter in makeSite := "*.html" | "*.css" | "*.png" | "*.jpg" | "*.gif" | "*.js" | "*.swf" | "*.yml" | "*.md"
)

lazy val docs = project
  .settings(moduleName := "cats-docs")
  .settings(catsSettings)
  .settings(noPublishSettings)
  .settings(unidocSettings)
  .settings(site.settings)
  .settings(ghpages.settings)
  .settings(docSettings)
  .settings(tutSettings)
  .settings(tutScalacOptions ~= (_.filterNot(Set("-Ywarn-unused-import", "-Ywarn-dead-code"))))
  .settings(commonJvmSettings)
  .dependsOn(coreJVM, freeJVM)

lazy val cats = project.in(file("."))
  .settings(moduleName := "root")
  .settings(catsSettings)
  .settings(noPublishSettings)
  .aggregate(catsJVM, catsJS)
  .dependsOn(catsJVM, catsJS, testsJVM % "test-internal -> test", bench % "compile-internal;test-internal -> test")

lazy val catsJVM = project.in(file(".catsJVM"))
  .settings(moduleName := "cats")
  .settings(catsSettings)
  .settings(commonJvmSettings)
<<<<<<< HEAD
  .aggregate(macrosJVM, coreJVM, lawsJVM, freeJVM, testsJVM, jvm, docs, bench)
  .dependsOn(macrosJVM, coreJVM, lawsJVM, freeJVM, testsJVM % "test-internal -> test", jvm, bench % "compile-internal;test-internal -> test")
=======
  .aggregate(macrosJVM, kernelJVM, kernelLawsJVM, coreJVM, lawsJVM, testsJVM, jvm, docs, bench)
  .dependsOn(macrosJVM, kernelJVM, kernelLawsJVM, coreJVM, lawsJVM, testsJVM % "test-internal -> test", jvm, bench % "compile-internal;test-internal -> test")
>>>>>>> 8355a193

lazy val catsJS = project.in(file(".catsJS"))
  .settings(moduleName := "cats")
  .settings(catsSettings)
  .settings(commonJsSettings)
<<<<<<< HEAD
  .aggregate(macrosJS, coreJS, lawsJS, freeJS, testsJS, js)
  .dependsOn(macrosJS, coreJS, lawsJS, freeJS, testsJS % "test-internal -> test", js)
=======
  .aggregate(macrosJS, kernelJS, kernelLawsJS, coreJS, lawsJS, testsJS, js)
  .dependsOn(macrosJS, kernelJS, kernelLawsJS, coreJS, lawsJS, testsJS % "test-internal -> test", js)
>>>>>>> 8355a193
  .enablePlugins(ScalaJSPlugin)


lazy val macros = crossProject.crossType(CrossType.Pure)
  .settings(moduleName := "cats-macros")
  .settings(catsSettings:_*)
  .jsSettings(commonJsSettings:_*)
  .jvmSettings(commonJvmSettings:_*)
  .settings(scalacOptions := scalacOptions.value.filter(_ != "-Xfatal-warnings"))

lazy val macrosJVM = macros.jvm
lazy val macrosJS = macros.js

lazy val kernel = crossProject.crossType(CrossType.Pure)
  .in(file("kernel"))
  .settings(moduleName := "cats-kernel")
  .settings(kernelSettings: _*)
  .settings(buildSettings: _*)
  .settings(publishSettings: _*)
  .settings(scoverageSettings: _*)
  .settings(sourceGenerators in Compile <+= (sourceManaged in Compile).map(KernelBoiler.gen))
  .jsSettings(commonJsSettings:_*)
  .jvmSettings(commonJvmSettings:_*)

lazy val kernelJVM = kernel.jvm
lazy val kernelJS = kernel.js

lazy val kernelLaws = crossProject.crossType(CrossType.Pure)
  .in(file("kernel-laws"))
  .settings(moduleName := "cats-kernel-laws")
  .settings(kernelSettings: _*)
  .settings(buildSettings: _*)
  .settings(publishSettings: _*)
  .settings(scoverageSettings: _*)
  .settings(disciplineDependencies: _*)
  .settings(testingDependencies: _*)
  .jsSettings(commonJsSettings:_*)
  .jvmSettings(commonJvmSettings:_*)
  .dependsOn(kernel)

lazy val kernelLawsJVM = kernelLaws.jvm
lazy val kernelLawsJS = kernelLaws.js

lazy val core = crossProject.crossType(CrossType.Pure)
  .dependsOn(macros, kernel)
  .settings(moduleName := "cats-core")
  .settings(catsSettings:_*)
  .settings(sourceGenerators in Compile <+= (sourceManaged in Compile).map(Boilerplate.gen))
  .settings(libraryDependencies += "org.scalacheck" %%% "scalacheck" % scalacheckVersion % "test")
  .jsSettings(commonJsSettings:_*)
  .jvmSettings(commonJvmSettings:_*)

lazy val coreJVM = core.jvm
lazy val coreJS = core.js

lazy val laws = crossProject.crossType(CrossType.Pure)
  .dependsOn(macros, kernel, core, kernelLaws)
  .settings(moduleName := "cats-laws")
  .settings(catsSettings:_*)
  .settings(disciplineDependencies:_*)
  .settings(libraryDependencies ++= Seq("org.typelevel" %%% "catalysts-platform" % "0.0.2"))
  .jsSettings(commonJsSettings:_*)
  .jvmSettings(commonJvmSettings:_*)

lazy val lawsJVM = laws.jvm
lazy val lawsJS = laws.js

lazy val free = crossProject.crossType(CrossType.Pure)
  .dependsOn(macros, core, tests % "test-internal -> test")
  .settings(moduleName := "cats-free")
  .settings(catsSettings:_*)
  .jsSettings(commonJsSettings:_*)
  .jvmSettings(commonJvmSettings:_*)

lazy val freeJVM = free.jvm
lazy val freeJS = free.js

lazy val tests = crossProject.crossType(CrossType.Pure)
  .dependsOn(macros, core, laws)
  .settings(moduleName := "cats-tests")
  .settings(catsSettings:_*)
  .settings(disciplineDependencies:_*)
  .settings(noPublishSettings:_*)
  .settings(testingDependencies: _*)
  .jsSettings(commonJsSettings:_*)
  .jvmSettings(commonJvmSettings:_*)

lazy val testsJVM = tests.jvm
lazy val testsJS = tests.js

// cats-jvm is JVM-only
lazy val jvm = project
  .dependsOn(macrosJVM, coreJVM, testsJVM % "test-internal -> test")
  .settings(moduleName := "cats-jvm")
  .settings(catsSettings:_*)
  .settings(commonJvmSettings:_*)

// bench is currently JVM-only
lazy val bench = project.dependsOn(macrosJVM, coreJVM, freeJVM, lawsJVM)
  .settings(moduleName := "cats-bench")
  .settings(catsSettings)
  .settings(noPublishSettings)
  .settings(commonJvmSettings)
  .enablePlugins(JmhPlugin)

// cats-js is JS-only
lazy val js = project
  .dependsOn(macrosJS, coreJS, testsJS % "test-internal -> test")
  .settings(moduleName := "cats-js")
  .settings(catsSettings:_*)
  .settings(commonJsSettings:_*)
  .enablePlugins(ScalaJSPlugin)

lazy val publishSettings = Seq(
  homepage := Some(url("https://github.com/typelevel/cats")),
  licenses := Seq("MIT" -> url("http://opensource.org/licenses/MIT")),
  scmInfo := Some(ScmInfo(url("https://github.com/typelevel/cats"), "scm:git:git@github.com:typelevel/cats.git")),
  autoAPIMappings := true,
  apiURL := Some(url("http://typelevel.org/cats/api/")),
  pomExtra := (
    <developers>
      <developer>
        <id>ceedubs</id>
        <name>Cody Allen</name>
        <url>https://github.com/ceedubs/</url>
      </developer>
      <developer>
        <id>rossabaker</id>
        <name>Ross Baker</name>
        <url>https://github.com/rossabaker/</url>
      </developer>
      <developer>
        <id>travisbrown</id>
        <name>Travis Brown</name>
        <url>https://github.com/travisbrown/</url>
      </developer>
      <developer>
        <id>adelbertc</id>
        <name>Adelbert Chang</name>
        <url>https://github.com/adelbertc/</url>
      </developer>
      <developer>
        <id>tpolecat</id>
        <name>Rob Norris</name>
        <url>https://github.com/tpolecat/</url>
      </developer>
      <developer>
        <id>stew</id>
        <name>Mike O'Connor</name>
        <url>https://github.com/stew/</url>
      </developer>
      <developer>
        <id>non</id>
        <name>Erik Osheim</name>
        <url>https://github.com/non/</url>
      </developer>
      <developer>
        <id>mpilquist</id>
        <name>Michael Pilquist</name>
        <url>https://github.com/mpilquist/</url>
      </developer>
      <developer>
        <id>milessabin</id>
        <name>Miles Sabin</name>
        <url>https://github.com/milessabin/</url>
      </developer>
      <developer>
        <id>fthomas</id>
        <name>Frank Thomas</name>
        <url>https://github.com/fthomas/</url>
      </developer>
      <developer>
        <id>julien-truffaut</id>
        <name>Julien Truffaut</name>
        <url>https://github.com/julien-truffaut/</url>
      </developer>
    </developers>
  )
) ++ credentialSettings ++ sharedPublishSettings ++ sharedReleaseProcess

// These aliases serialise the build for the benefit of Travis-CI.
addCommandAlias("buildJVM", ";macrosJVM/compile;coreJVM/compile;coreJVM/test;lawsJVM/compile;testsJVM/test;jvm/test;bench/test")

addCommandAlias("validateJVM", ";scalastyle;buildJVM;makeSite")

addCommandAlias("validateJS", ";macrosJS/compile;coreJS/compile;lawsJS/compile;testsJS/test;js/test")

addCommandAlias("validate", ";validateJS;validateJVM")

////////////////////////////////////////////////////////////////////////////////////////////////////
// Base Build Settings - Should not need to edit below this line.
// These settings could also come from another file or a plugin.
// The only issue if coming from a plugin is that the Macro lib versions
// are hard coded, so an overided facility would be required.

addCommandAlias("gitSnapshots", ";set version in ThisBuild := git.gitDescribedVersion.value.get + \"-SNAPSHOT\"")

lazy val noPublishSettings = Seq(
  publish := (),
  publishLocal := (),
  publishArtifact := false
)

lazy val crossVersionSharedSources: Seq[Setting[_]] =
  Seq(Compile, Test).map { sc =>
    (unmanagedSourceDirectories in sc) ++= {
      (unmanagedSourceDirectories in sc ).value.map {
        dir:File => new File(dir.getPath + "_" + scalaBinaryVersion.value)
      }
    }
  }

lazy val scalaMacroDependencies: Seq[Setting[_]] = Seq(
  libraryDependencies += "org.scala-lang" %%% "scala-reflect" % scalaVersion.value % "provided",
  libraryDependencies ++= {
    CrossVersion.partialVersion(scalaVersion.value) match {
      // if scala 2.11+ is used, quasiquotes are merged into scala-reflect
      case Some((2, scalaMajor)) if scalaMajor >= 11 => Seq()
      // in Scala 2.10, quasiquotes are provided by macro paradise
      case Some((2, 10)) =>
        Seq(
          compilerPlugin("org.scalamacros" %% "paradise" % "2.0.1" cross CrossVersion.full),
              "org.scalamacros" %% "quasiquotes" % "2.0.1" cross CrossVersion.binary
        )
    }
  }
)

lazy val commonScalacOptions = Seq(
  "-deprecation",
  "-encoding", "UTF-8",
  "-feature",
  "-language:existentials",
  "-language:higherKinds",
  "-language:implicitConversions",
  "-language:experimental.macros",
  "-unchecked",
  "-Xfatal-warnings",
  "-Xlint",
  "-Yinline-warnings",
  "-Yno-adapted-args",
  "-Ywarn-dead-code",
  "-Ywarn-numeric-widen",
  "-Ywarn-value-discard",
  "-Xfuture"
)

lazy val sharedPublishSettings = Seq(
  releaseCrossBuild := true,
  releaseTagName := tagName.value,
  releasePublishArtifactsAction := PgpKeys.publishSigned.value,
  publishMavenStyle := true,
  publishArtifact in Test := false,
  pomIncludeRepository := Function.const(false),
  publishTo := {
    val nexus = "https://oss.sonatype.org/"
    if (isSnapshot.value)
      Some("Snapshots" at nexus + "content/repositories/snapshots")
    else
      Some("Releases" at nexus + "service/local/staging/deploy/maven2")
  }
)

lazy val sharedReleaseProcess = Seq(
  releaseProcess := Seq[ReleaseStep](
    checkSnapshotDependencies,
    inquireVersions,
    //runClean, // disabled to reduce memory usage during release
    runTest,
    setReleaseVersion,
    commitReleaseVersion,
    tagRelease,
    publishArtifacts,
    setNextVersion,
    commitNextVersion,
    ReleaseStep(action = Command.process("sonatypeReleaseAll", _), enableCrossBuild = true),
    pushChanges)
)

lazy val warnUnusedImport = Seq(
  scalacOptions ++= {
    CrossVersion.partialVersion(scalaVersion.value) match {
      case Some((2, 10)) =>
        Seq()
      case Some((2, n)) if n >= 11 =>
        Seq("-Ywarn-unused-import")
    }
  },
  scalacOptions in (Compile, console) ~= {_.filterNot("-Ywarn-unused-import" == _)},
  scalacOptions in (Test, console) <<= (scalacOptions in (Compile, console))
)

lazy val credentialSettings = Seq(
  // For Travis CI - see http://www.cakesolutions.net/teamblogs/publishing-artefacts-to-oss-sonatype-nexus-using-sbt-and-travis-ci
  credentials ++= (for {
    username <- Option(System.getenv().get("SONATYPE_USERNAME"))
    password <- Option(System.getenv().get("SONATYPE_PASSWORD"))
  } yield Credentials("Sonatype Nexus Repository Manager", "oss.sonatype.org", username, password)).toSeq
)<|MERGE_RESOLUTION|>--- conflicted
+++ resolved
@@ -148,25 +148,15 @@
   .settings(moduleName := "cats")
   .settings(catsSettings)
   .settings(commonJvmSettings)
-<<<<<<< HEAD
-  .aggregate(macrosJVM, coreJVM, lawsJVM, freeJVM, testsJVM, jvm, docs, bench)
-  .dependsOn(macrosJVM, coreJVM, lawsJVM, freeJVM, testsJVM % "test-internal -> test", jvm, bench % "compile-internal;test-internal -> test")
-=======
-  .aggregate(macrosJVM, kernelJVM, kernelLawsJVM, coreJVM, lawsJVM, testsJVM, jvm, docs, bench)
-  .dependsOn(macrosJVM, kernelJVM, kernelLawsJVM, coreJVM, lawsJVM, testsJVM % "test-internal -> test", jvm, bench % "compile-internal;test-internal -> test")
->>>>>>> 8355a193
+  .aggregate(macrosJVM, kernelJVM, kernelLawsJVM, coreJVM, lawsJVM, freeJVM, testsJVM, jvm, docs, bench)
+  .dependsOn(macrosJVM, kernelJVM, kernelLawsJVM, coreJVM, lawsJVM, freeJVM, testsJVM % "test-internal -> test", jvm, bench % "compile-internal;test-internal -> test")
 
 lazy val catsJS = project.in(file(".catsJS"))
   .settings(moduleName := "cats")
   .settings(catsSettings)
   .settings(commonJsSettings)
-<<<<<<< HEAD
-  .aggregate(macrosJS, coreJS, lawsJS, freeJS, testsJS, js)
-  .dependsOn(macrosJS, coreJS, lawsJS, freeJS, testsJS % "test-internal -> test", js)
-=======
-  .aggregate(macrosJS, kernelJS, kernelLawsJS, coreJS, lawsJS, testsJS, js)
-  .dependsOn(macrosJS, kernelJS, kernelLawsJS, coreJS, lawsJS, testsJS % "test-internal -> test", js)
->>>>>>> 8355a193
+  .aggregate(macrosJS, kernelJS, kernelLawsJS, coreJS, lawsJS, freeJS, testsJS, js)
+  .dependsOn(macrosJS, kernelJS, kernelLawsJS, coreJS, lawsJS, freeJS, testsJS % "test-internal -> test", js)
   .enablePlugins(ScalaJSPlugin)
 
 
