--- conflicted
+++ resolved
@@ -104,7 +104,6 @@
     handleErrorWith(fa)(e => pf.applyOrElse(e, raiseError))
 
   /**
-<<<<<<< HEAD
    * Transform certain errors using `pf` and rethrow them.
    * Non matching errors and successful values are not affected by this function.
    *
@@ -130,7 +129,8 @@
    */
   def adaptError[A](fa: F[A])(pf: PartialFunction[E, E]): F[A] =
     recoverWith(fa)(pf.andThen(raiseError[A] _))
-=======
+
+  /**
    * Returns a new value that transforms the result of the source,
    * given the `recover` or `map` functions, which get executed depending
    * on whether the result is successful or if it ends in error.
@@ -161,7 +161,6 @@
    */
   def redeem[A, B](fa: F[A])(recover: E => B, f: A => B): F[B] =
     handleError(map(fa)(f))(recover)
->>>>>>> bd82ff25
 
   /**
    * Execute a callback on certain errors, then rethrow them.
