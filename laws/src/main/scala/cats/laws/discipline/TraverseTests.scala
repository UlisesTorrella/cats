/*
 * Copyright (c) 2015 Typelevel
 *
 * Permission is hereby granted, free of charge, to any person obtaining a copy of
 * this software and associated documentation files (the "Software"), to deal in
 * the Software without restriction, including without limitation the rights to
 * use, copy, modify, merge, publish, distribute, sublicense, and/or sell copies of
 * the Software, and to permit persons to whom the Software is furnished to do so,
 * subject to the following conditions:
 *
 * The above copyright notice and this permission notice shall be included in all
 * copies or substantial portions of the Software.
 *
 * THE SOFTWARE IS PROVIDED "AS IS", WITHOUT WARRANTY OF ANY KIND, EXPRESS OR
 * IMPLIED, INCLUDING BUT NOT LIMITED TO THE WARRANTIES OF MERCHANTABILITY, FITNESS
 * FOR A PARTICULAR PURPOSE AND NONINFRINGEMENT. IN NO EVENT SHALL THE AUTHORS OR
 * COPYRIGHT HOLDERS BE LIABLE FOR ANY CLAIM, DAMAGES OR OTHER LIABILITY, WHETHER
 * IN AN ACTION OF CONTRACT, TORT OR OTHERWISE, ARISING FROM, OUT OF OR IN
 * CONNECTION WITH THE SOFTWARE OR THE USE OR OTHER DEALINGS IN THE SOFTWARE.
 */

package cats
package laws
package discipline

import cats.instances.option._
import cats.kernel.CommutativeMonoid
import org.scalacheck.{Arbitrary, Cogen, Prop}
import Prop._

trait TraverseTests[F[_]] extends FunctorTests[F] with FoldableTests[F] with UnorderedTraverseTests[F] {
  def laws: TraverseLaws[F]

  def traverse[
    A: Arbitrary,
    B: Arbitrary,
    C: Arbitrary,
    M: Arbitrary,
    X[_]: CommutativeApplicative,
    Y[_]: CommutativeApplicative
  ](implicit
    ArbFA: Arbitrary[F[A]],
    ArbFB: Arbitrary[F[B]],
    ArbXB: Arbitrary[X[B]],
    ArbXM: Arbitrary[X[M]],
    ArbYB: Arbitrary[Y[B]],
    ArbYC: Arbitrary[Y[C]],
    ArbYM: Arbitrary[Y[M]],
    ArbFXM: Arbitrary[F[X[M]]],
    CogenA: Cogen[A],
    CogenB: Cogen[B],
    CogenC: Cogen[C],
    CogenM: Cogen[M],
    M: CommutativeMonoid[M],
    MA: CommutativeMonoid[A],
    EqFA: Eq[F[A]],
    EqFC: Eq[F[C]],
    EqM: Eq[M],
    EqA: Eq[A],
    EqXYFC: Eq[X[Y[F[C]]]],
    EqXFB: Eq[X[F[B]]],
    EqYFB: Eq[Y[F[B]]],
    EqXFM: Eq[X[F[M]]],
    EqYFM: Eq[Y[F[M]]],
    EqOptionA: Eq[Option[A]]
<<<<<<< HEAD
  ): RuleSet = new RuleSet {
    def name: String = "traverse"
    def bases: Seq[(String, RuleSet)] = Nil
    def parents: Seq[RuleSet] = Seq(functor[A, B, C], foldable[A, M], unorderedTraverse[A, M, C, X, Y])
    def props: Seq[(String, Prop)] =
      Seq(
        "traverse identity" -> forAll(laws.traverseIdentity[A, C] _),
        "traverse sequential composition" -> forAll(laws.traverseSequentialComposition[A, B, C, X, Y] _),
        "traverse parallel composition" -> forAll(laws.traverseParallelComposition[A, B, X, Y] _),
        "traverse traverseTap" -> forAll(laws.traverseTap[B, M, X] _),
        "traverse derive foldMap" -> forAll(laws.foldMapDerived[A, M] _),
        "traverse order consistency" -> forAll(laws.traverseOrderConsistent[A] _),
        "traverse ref mapAccumulate" -> forAll(laws.mapAccumulateRef[M, A, C] _),
        "traverse ref mapWithIndex" -> forAll(laws.mapWithIndexRef[A, C] _),
        "traverse ref traverseWithIndexM" -> forAll(laws.traverseWithIndexMRef[Option, A, C] _),
        "traverse ref zipWithIndex" -> forAll(laws.zipWithIndexRef[A, C] _)
      )
=======
  ): RuleSet = {
    implicit val EqXFBYFB: Eq[(X[F[B]], Y[F[B]])] =
      new Eq[(X[F[B]], Y[F[B]])] {
        override def eqv(x: (X[F[B]], Y[F[B]]), y: (X[F[B]], Y[F[B]])): Boolean =
          EqXFB.eqv(x._1, y._1) && EqYFB.eqv(x._2, y._2)
      }

    new RuleSet {
      def name: String = "traverse"
      def bases: Seq[(String, RuleSet)] = Nil
      def parents: Seq[RuleSet] = Seq(functor[A, B, C], foldable[A, M], unorderedTraverse[A, M, C, X, Y])
      def props: Seq[(String, Prop)] =
        Seq(
          "traverse identity" -> forAll(laws.traverseIdentity[A, C] _),
          "traverse sequential composition" -> forAll(laws.traverseSequentialComposition[A, B, C, X, Y] _),
          "traverse parallel composition" -> forAll(laws.traverseParallelComposition[A, B, X, Y] _),
          "traverse traverseTap" -> forAll(laws.traverseTap[B, M, X] _),
          "traverse derive foldMap" -> forAll(laws.foldMapDerived[A, M] _),
          "traverse order consistency" -> forAll(laws.traverseOrderConsistent[A] _),
          "traverse ref mapAccumulate" -> forAll(laws.mapAccumulateRef[M, A, C] _),
          "traverse ref mapWithIndex" -> forAll(laws.mapWithIndexRef[A, C] _),
          "traverse ref traverseWithIndexM" -> forAll(laws.traverseWithIndexMRef[Option, A, C] _),
          "traverse ref zipWithIndex" -> forAll(laws.zipWithIndexRef[A, C] _),
          "traverse ref zipWithLongIndex" -> forAll(laws.zipWithLongIndexRef[A, C] _),
          "traverse ref mapWithLongIndex" -> forAll(laws.mapWithLongIndexRef[A, C] _),
          "traverse ref traverseWithLongIndexM" -> forAll(laws.traverseWithLongIndexMRef[Option, A, C] _),
          "traverse ref updated" -> forAll(laws.updatedRef[A, A](_, _, _))
        )
    }
>>>>>>> 3c988654
  }
}

object TraverseTests {
  def apply[F[_]: Traverse]: TraverseTests[F] =
    new TraverseTests[F] { def laws: TraverseLaws[F] = TraverseLaws[F] }
}<|MERGE_RESOLUTION|>--- conflicted
+++ resolved
@@ -25,8 +25,8 @@
 
 import cats.instances.option._
 import cats.kernel.CommutativeMonoid
+import org.scalacheck.Prop._
 import org.scalacheck.{Arbitrary, Cogen, Prop}
-import Prop._
 
 trait TraverseTests[F[_]] extends FunctorTests[F] with FoldableTests[F] with UnorderedTraverseTests[F] {
   def laws: TraverseLaws[F]
@@ -63,7 +63,6 @@
     EqXFM: Eq[X[F[M]]],
     EqYFM: Eq[Y[F[M]]],
     EqOptionA: Eq[Option[A]]
-<<<<<<< HEAD
   ): RuleSet = new RuleSet {
     def name: String = "traverse"
     def bases: Seq[(String, RuleSet)] = Nil
@@ -79,39 +78,12 @@
         "traverse ref mapAccumulate" -> forAll(laws.mapAccumulateRef[M, A, C] _),
         "traverse ref mapWithIndex" -> forAll(laws.mapWithIndexRef[A, C] _),
         "traverse ref traverseWithIndexM" -> forAll(laws.traverseWithIndexMRef[Option, A, C] _),
-        "traverse ref zipWithIndex" -> forAll(laws.zipWithIndexRef[A, C] _)
+        "traverse ref zipWithIndex" -> forAll(laws.zipWithIndexRef[A, C] _),
+        "traverse ref zipWithLongIndex" -> forAll(laws.zipWithLongIndexRef[A, C] _),
+        "traverse ref mapWithLongIndex" -> forAll(laws.mapWithLongIndexRef[A, C] _),
+        "traverse ref traverseWithLongIndexM" -> forAll(laws.traverseWithLongIndexMRef[Option, A, C] _),
+        "traverse ref updated" -> forAll(laws.updatedRef[A, A](_, _, _))
       )
-=======
-  ): RuleSet = {
-    implicit val EqXFBYFB: Eq[(X[F[B]], Y[F[B]])] =
-      new Eq[(X[F[B]], Y[F[B]])] {
-        override def eqv(x: (X[F[B]], Y[F[B]]), y: (X[F[B]], Y[F[B]])): Boolean =
-          EqXFB.eqv(x._1, y._1) && EqYFB.eqv(x._2, y._2)
-      }
-
-    new RuleSet {
-      def name: String = "traverse"
-      def bases: Seq[(String, RuleSet)] = Nil
-      def parents: Seq[RuleSet] = Seq(functor[A, B, C], foldable[A, M], unorderedTraverse[A, M, C, X, Y])
-      def props: Seq[(String, Prop)] =
-        Seq(
-          "traverse identity" -> forAll(laws.traverseIdentity[A, C] _),
-          "traverse sequential composition" -> forAll(laws.traverseSequentialComposition[A, B, C, X, Y] _),
-          "traverse parallel composition" -> forAll(laws.traverseParallelComposition[A, B, X, Y] _),
-          "traverse traverseTap" -> forAll(laws.traverseTap[B, M, X] _),
-          "traverse derive foldMap" -> forAll(laws.foldMapDerived[A, M] _),
-          "traverse order consistency" -> forAll(laws.traverseOrderConsistent[A] _),
-          "traverse ref mapAccumulate" -> forAll(laws.mapAccumulateRef[M, A, C] _),
-          "traverse ref mapWithIndex" -> forAll(laws.mapWithIndexRef[A, C] _),
-          "traverse ref traverseWithIndexM" -> forAll(laws.traverseWithIndexMRef[Option, A, C] _),
-          "traverse ref zipWithIndex" -> forAll(laws.zipWithIndexRef[A, C] _),
-          "traverse ref zipWithLongIndex" -> forAll(laws.zipWithLongIndexRef[A, C] _),
-          "traverse ref mapWithLongIndex" -> forAll(laws.mapWithLongIndexRef[A, C] _),
-          "traverse ref traverseWithLongIndexM" -> forAll(laws.traverseWithLongIndexMRef[Option, A, C] _),
-          "traverse ref updated" -> forAll(laws.updatedRef[A, A](_, _, _))
-        )
-    }
->>>>>>> 3c988654
   }
 }
 
