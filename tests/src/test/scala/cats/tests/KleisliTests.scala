--- conflicted
+++ resolved
@@ -1,6 +1,7 @@
 package cats.tests
 
 import cats.{Applicative, Eq}
+import cats.arrow.Arrow
 import cats.data.Kleisli
 import cats.functor.Strong
 import cats.laws.discipline._
@@ -13,12 +14,11 @@
     Eq.by[Kleisli[F, A, B], A => F[B]](_.run)
 
   checkAll("Kleisli[Option, Int, Int]", ApplicativeTests[Kleisli[Option, Int, ?]].applicative[Int, Int, Int])
-<<<<<<< HEAD
   checkAll("Applicative[Kleisli[Option, Int, ?]]", SerializableTests.serializable(Applicative[Kleisli[Option, Int, ?]]))
 
   checkAll("Kleisli[Option, Int, Int]", StrongTests[Kleisli[Option, ?, ?]].strong[Int, Int, Int, Int, Int, Int])
   checkAll("Strong[Kleisli[Option, ?, ?]]", SerializableTests.serializable(Strong[Kleisli[Option, ?, ?]]))
-=======
+
   checkAll("Kleisli[Option, Int, Int]", ArrowTests[Kleisli[Option, ?, ?]].arrow[Int, Int, Int, Int, Int, Int])
->>>>>>> cd9604ce
+  checkAll("Arrow[Kleisli[Option, ?, ?]]", SerializableTests.serializable(Arrow[Kleisli[Option, ?, ?]]))
 }