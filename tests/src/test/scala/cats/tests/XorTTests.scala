--- conflicted
+++ resolved
@@ -1,16 +1,11 @@
 package cats
 package tests
 
-import algebra.laws.OrderLaws
 import cats.functor.Bifunctor
 import cats.data.{Xor, XorT}
 import cats.laws.discipline._
 import cats.laws.discipline.arbitrary._
-<<<<<<< HEAD
-import cats.laws.discipline.eq.tuple3Eq
 import cats.kernel.laws.OrderLaws
-=======
->>>>>>> b6794358
 
 class XorTTests extends CatsSuite {
   implicit val eq0 = XorT.xorTEq[List, String, String Xor Int]
